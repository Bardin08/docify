--- conflicted
+++ resolved
@@ -30,10 +30,6 @@
       run: dotnet build --no-restore --configuration Release
 
     - name: Run tests
-<<<<<<< HEAD
       run: dotnet test --configuration Release --verbosity normal
-=======
-      run: dotnet test --no-build --configuration Release --verbosity normal
->>>>>>> bbda567b
       env:
         VSTEST_CONNECTION_TIMEOUT: 300